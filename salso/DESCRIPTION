<<<<<<< HEAD
Package: salso
Type: Package
Title: Search Algorithms and Loss Functions for Bayesian Clustering
Version: 0.2.10
Authors@R: c(person(given="David B.",family="Dahl",role=c("aut","cre"),email="dahl@stat.byu.edu",comment=c(ORCID="0000-0002-8173-1547")), person(given="Devin J.",family="Johnson",role=c("aut"),email="devin.j.johnson7@gmail.com",comment=c(ORCID="0000-0003-2619-6649")), person(given="Peter",family="Müller",role=c("aut"),email="pmueller@math.utexas.edu"))
Description: The SALSO algorithm is an efficient greedy search procedure to obtain a clustering estimate based on a partition loss function. The algorithm is implemented for many loss functions, including the Binder loss and a generalization of the variation of information loss, both of which allow for unequal weights on the two types of clustering mistakes. Efficient implementations are also provided for Monte Carlo estimation of the posterior expected loss of a given clustering estimate. SALSO was first presented at the workshop "Bayesian Nonparametric Inference: Dependence Structures and their Applications" in Oaxaca, Mexico on December 6, 2017. See <https://www.birs.ca/events/2017/5-day-workshops/17w5060/schedule>.
License: MIT + file LICENSE | Apache License 2.0
Depends: R (>= 3.3.0)
LinkingTo: cargo (>= 0.1.19)
SystemRequirements: Cargo (>= 1.40.0) for installation from sources: see file INSTALL
Encoding: UTF-8
LazyData: TRUE
RoxygenNote: 7.1.1
=======
Package: salso
Type: Package
Title: Search Algorithms and Loss Functions for Bayesian Clustering
Version: 0.3.0
Authors@R: c(person(given="David B.",family="Dahl",role=c("aut","cre"),email="dahl@stat.byu.edu",comment=c(ORCID="0000-0002-8173-1547")), person(given="Devin J.",family="Johnson",role=c("aut"),email="devin.j.johnson7@gmail.com",comment=c(ORCID="0000-0003-2619-6649")), person(given="Peter",family="Müller",role=c("aut"),email="pmueller@math.utexas.edu"))
Description: The SALSO algorithm is an efficient randomized greedy search method to find a point estimate for a random partition based on a loss function and posterior Monte Carlo samples. The algorithm is implemented for many loss functions, including the Binder loss and a generalization of the variation of information loss, both of which allow for unequal weights on the two types of clustering mistakes. Efficient implementations are also provided for Monte Carlo estimation of the posterior expected loss of a given clustering estimate. See Dahl, Johnson, Müller (2021) <arXiv:2105.04451>.
License: MIT + file LICENSE | Apache License 2.0
Depends: R (>= 4.0.0)
SystemRequirements: Cargo (>= 1.51.0) for installation from sources: see INSTALL file
Encoding: UTF-8
LazyData: TRUE
RoxygenNote: 7.1.2
>>>>>>> c1efd9fe
<|MERGE_RESOLUTION|>--- conflicted
+++ resolved
@@ -1,18 +1,3 @@
-<<<<<<< HEAD
-Package: salso
-Type: Package
-Title: Search Algorithms and Loss Functions for Bayesian Clustering
-Version: 0.2.10
-Authors@R: c(person(given="David B.",family="Dahl",role=c("aut","cre"),email="dahl@stat.byu.edu",comment=c(ORCID="0000-0002-8173-1547")), person(given="Devin J.",family="Johnson",role=c("aut"),email="devin.j.johnson7@gmail.com",comment=c(ORCID="0000-0003-2619-6649")), person(given="Peter",family="Müller",role=c("aut"),email="pmueller@math.utexas.edu"))
-Description: The SALSO algorithm is an efficient greedy search procedure to obtain a clustering estimate based on a partition loss function. The algorithm is implemented for many loss functions, including the Binder loss and a generalization of the variation of information loss, both of which allow for unequal weights on the two types of clustering mistakes. Efficient implementations are also provided for Monte Carlo estimation of the posterior expected loss of a given clustering estimate. SALSO was first presented at the workshop "Bayesian Nonparametric Inference: Dependence Structures and their Applications" in Oaxaca, Mexico on December 6, 2017. See <https://www.birs.ca/events/2017/5-day-workshops/17w5060/schedule>.
-License: MIT + file LICENSE | Apache License 2.0
-Depends: R (>= 3.3.0)
-LinkingTo: cargo (>= 0.1.19)
-SystemRequirements: Cargo (>= 1.40.0) for installation from sources: see file INSTALL
-Encoding: UTF-8
-LazyData: TRUE
-RoxygenNote: 7.1.1
-=======
 Package: salso
 Type: Package
 Title: Search Algorithms and Loss Functions for Bayesian Clustering
@@ -24,5 +9,4 @@
 SystemRequirements: Cargo (>= 1.51.0) for installation from sources: see INSTALL file
 Encoding: UTF-8
 LazyData: TRUE
-RoxygenNote: 7.1.2
->>>>>>> c1efd9fe
+RoxygenNote: 7.1.2