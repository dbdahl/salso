--- conflicted
+++ resolved
@@ -1,4 +1,3 @@
-<<<<<<< HEAD
 #' Sequentially-Allocated Latent Structure Optimization
 #'
 #' This function provides a point estimate for a partition distribution using
@@ -50,11 +49,11 @@
 #'   loss.} \item{nScans}{An integer vector giving the number of scans used to
 #'   arrive at the supplied estimate.} \item{probExploration}{The probability of
 #'   picking the second best micro-optimization (instead of the best) for the
-#'   permutation yielding this result.} \item{nPermutations}{An integer giving
-#'   the number of permutations actually performed.} \item{batchSize}{An integer
-#'   giving the number of permutations per batch.} \item{curtailed}{A logical
-#'   indicating whether the search was cut short because the time exceeded the
-#'   threshold.}}
+#'   permutation yielding the supplied estimate.} \item{nPermutations}{An
+#'   integer giving the number of permutations actually performed.}
+#'   \item{batchSize}{An integer giving the number of permutations per batch.}
+#'   \item{curtailed}{A logical indicating whether the search was cut short
+#'   because the time exceeded the threshold.}}
 #'
 #' @seealso \code{\link{psm}}, \code{\link{confidence}}, \code{\link{dlso}}
 #'
@@ -114,122 +113,4 @@
     warning("The search was curtailed since the time threshold was reached.  Consider increasing 'seconds' or lowering 'batchSize'.")
   }
   y
-}
-=======
-#' Sequentially-Allocated Latent Structure Optimization
-#'
-#' This function provides a point estimate for a partition distribution using
-#' the sequentially-allocated latent structure optimization (SALSO) method. The
-#' method seeks to minimize the expectation of the Binder loss or the lower
-#' bound of the expectation of the variation of information loss. The SALSO
-#' method was presented at the workshop "Bayesian Nonparametric Inference:
-#' Dependence Structures and their Applications" in Oaxaca, Mexico on December
-#' 6, 2017. See
-#' <https://www.birs.ca/events/2017/5-day-workshops/17w5060/schedule>.
-#'
-#' @param psm A pairwise similarity matrix, i.e., \code{n}-by-\code{n} symmetric
-#'   matrix whose \code{(i,j)} element gives the (estimated) probability that
-#'   items \code{i} and \code{j} are in the same subset (i.e., cluster) of a
-#'   partition (i.e., clustering).
-#' @param loss Either \code{"VI.lb"} or \code{"binder"}, to indicate the desired
-#'   loss function.
-#' @param maxSize The maximum number of subsets (i.e, clusters).  The
-#'   optimization is constrained to produce solutions whose number of subsets is
-#'   no more than the supplied value. If zero, the size is not constrained.
-#' @param batchSize The number of permutations to consider per batch (although
-#'   the actual number of permutations per batch is a multiple of the number of
-#'   cores when \code{parallel=TRUE}). Batches are sequentially performed until
-#'   the most recent batch does not lead to a better result. Therefore, at least
-#'   two batches are performed (unless the \code{seconds} threshold is
-#'   exceeded.)
-#' @param seconds A time threshold in seconds after which the function will
-#'   curtailed (with a warning) instead of performing another batch of
-#'   permutations. Note that the function could take considerably longer because
-#'   the threshold is only checked after each batch is completed.
-#' @param maxScans The maximum number of reallocation scans after the initial
-#'   allocation. The actual number of scans may be less than \code{maxScans}
-#'   since the method stops if the result does not change between scans.
-#' @param probExplorationProbAtZero The probability of the point mass at zero
-#'   for the spike-and-slab distribution of the probability of exploration, i.e.
-#'   the probability of picking the second best micro-optimzation (instead of
-#'   the best).  This probability is randomly sampled for (and constant within)
-#'   each permutation.
-#' @param probExplorationShape The shape of the gamma distribution for the slab
-#'   in the spike-and-slab distribution of the probability of exploration.
-#' @param probExplorationRate The rate of the gamma distribution for the slab in
-#'   the spike-and-slab distribution of the probability of exploration.
-#' @param parallel Should the search use all CPU cores?
-#'
-#' @return A list of the following elements: \describe{ \item{estimate}{An
-#'   integer vector giving a partition encoded using cluster labels.}
-#'   \item{loss}{A character vector equal to the \code{loss} argument.}
-#'   \item{expectedLoss}{A numeric vector of length one giving the expected
-#'   loss.} \item{nScans}{An integer vector giving the number of scans used to
-#'   arrive at the supplied estimate.} \item{probExploration}{The probability of
-#'   picking the second best micro-optimzation (instead of the best) for the
-#'   permutation yielding the supplied estimate.} \item{nPermutations}{An integer giving
-#'   the number of permutations actually performed.} \item{batchSize}{An integer
-#'   giving the number of permutations per batch.} \item{curtailed}{A logical
-#'   indicating whether the search was cut short because the time exceeded the
-#'   threshold.}}
-#'
-#' @seealso \code{\link{psm}}, \code{\link{confidence}}, \code{\link{dlso}}
-#'
-#' @export
-#' @useDynLib salso .minimize_by_salso
-#' @references
-#' D. A. Binder (1978), Bayesian cluster analysis, \emph{Biometrika} \bold{65},
-#' 31-38.
-#'
-#' D. B. Dahl (2006), Model-Based Clustering for Expression Data via a Dirichlet
-#' Process Mixture Model, in \emph{Bayesian Inference for Gene Expression and
-#' Proteomics}, Kim-Anh Do, Peter Müller, Marina Vannucci (Eds.), Cambridge
-#' University Press.
-#'
-#' J. W. Lau and P. J. Green (2007), Bayesian model based clustering procedures,
-#' \emph{Journal of Computational and Graphical Statistics} \bold{16}, 526-558.
-#
-#' D. B. Dahl, M. A. Newton (2007), Multiple Hypothesis Testing by Clustering
-#' Treatment Effects, \emph{Journal of the American Statistical Association},
-#' \bold{102}, 517-526.
-#'
-#' A. Fritsch and K. Ickstadt (2009), An improved criterion for clustering
-#' based on the posterior similarity matrix, \emph{Bayesian Analysis},
-#' \bold{4}, 367-391.
-#'
-#' S. Wade and Z. Ghahramani (2018), Bayesian cluster analysis: Point
-#' estimation and credible balls. \emph{Bayesian Analysis}, \bold{13:2},
-#' 559-626.
-#'
-#' @examples
-#' # Use parallel=FALSE per CRAN rules for examples but, in practice, omit this.
-#' probs <- psm(iris.clusterings, parallel=FALSE)
-#' salso(probs, parallel=FALSE)
-#'
-salso <- function(psm, loss=c("VI.lb","binder")[1], maxSize=0, batchSize=100, seconds=Inf, maxScans=10, probExplorationProbAtZero=0.5, probExplorationShape=0.5, probExplorationRate=50, parallel=TRUE) {
-  if ( ! ( isSymmetric(psm) && all(0 <= psm) && all(psm <= 1) && all(diag(psm)==1) ) ) {
-    stop("'psm' should be symmetric with diagonal elements equal to 1 and off-diagonal elements in [0, 1].")
-  }
-  if ( ( length(loss) != 1 ) || ! ( loss %in% c("VI.lb","binder") ) ) stop("'loss' is not recognized.")
-  if ( maxSize < 0 ) stop("'maxSize' may not be negative.")
-  if ( maxSize == Inf ) maxSize <- 0L
-  if ( maxScans < 0 ) stop("'maxScans' may not be negative.")
-  if ( batchSize < 0 ) stop("'batchSize' may not be negative.")
-  useVIlb <- loss == "VI.lb"
-  seed <- sapply(1:32, function(i) sample.int(256L,1L)-1L)
-  y <- .Call(.minimize_by_salso, nrow(psm), psm, useVIlb, maxSize, maxScans, batchSize, probExplorationProbAtZero, probExplorationShape, probExplorationRate, seconds, parallel, seed)
-  names(y) <- c("estimate","loss","expectedLoss","nScans","probExploration","nPermutations","batchSize","curtailed","subsetSizes")
-  names(y$estimate) <- colnames(psm)
-  y$loss <- loss
-  y$batchSize <- batchSize
-  y$subsetSizes <- table(y$estimate)
-  proportionSingletons <- sum(y$subsetSizes==1)/length(y$subsetSizes)
-  if ( proportionSingletons >= 0.5 ) {
-    warning(sprintf("%2.0f%% of the subsets are singletons.  For the sake of interpretability, consider using the 'maxSize' argument.",100*proportionSingletons))
-  }
-  if ( y$curtailed ) {
-    warning("The search was curtailed since the time threshold was reached.  Consider increasing 'seconds' or lowering 'batchSize'.")
-  }
-  y
-}
->>>>>>> 1716daf5
+}